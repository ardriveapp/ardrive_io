import 'dart:async';
import 'dart:io';

import 'package:ardrive_io/ardrive_io.dart';
import 'package:ardrive_io/src/utils/completer.dart';
import 'package:file_saver/file_saver.dart' as file_saver;
import 'package:flutter/foundation.dart';
import 'package:mime/mime.dart' as mime;
import 'package:path/path.dart' as p;

class MobileIO implements ArDriveIO {
  MobileIO({
    required FileSaver fileSaver,
    required IOFolderAdapter folderAdapter,
    required FileProviderFactory fileProviderFactory,
  })  : _fileSaver = fileSaver,
        _fileProviderFactory = fileProviderFactory;

  final FileSaver _fileSaver;
  final FileProviderFactory _fileProviderFactory;

  @override
  Future<IOFile> pickFile({
    List<String>? allowedExtensions,
    required FileSource fileSource,
  }) async {
    await verifyStoragePermission();

    final provider = _fileProviderFactory.fromSource(fileSource);

    return provider.pickFile(
      fileSource: fileSource,
      allowedExtensions: allowedExtensions,
    );
  }

  @override
  Future<List<IOFile>> pickFiles({
    List<String>? allowedExtensions,
    required FileSource fileSource,
  }) async {
    await verifyStoragePermission();

    final provider =
        _fileProviderFactory.fromSource(fileSource) as MultiFileProvider;

    final files = await provider.pickMultipleFiles(
      fileSource: fileSource,
      allowedExtensions: allowedExtensions,
    );

    return files;
  }

  @override
  Future<IOFolder> pickFolder() async {
    if (Platform.isAndroid) {
      await requestPermissions();
    }

    await verifyStoragePermission();

    final provider = _fileProviderFactory.fromSource(FileSource.fileSystem)
        as MultiFileProvider;

    return provider.getFolder();
  }

  @override
  Future<void> saveFile(IOFile file, [bool saveOnAppDirectory = false]) async {
    try {
      await _fileSaver.save(file, saveOnAppDirectory: saveOnAppDirectory);
    } catch (e) {
      rethrow;
    }
  }

  @override
  Stream<SaveStatus> saveFileStream(IOFile file, Completer<bool> finalize) async* {
    try {
      yield* _fileSaver.saveStream(file, finalize);
    } catch (e) {
      rethrow;
    }
  }
}

/// Opens the file picker dialog to select the folder to save
///
/// This implementation uses the `file_saver` package.
///
/// Throws an `FileSystemPermissionDeniedException` when user deny access to storage
///
/// `saveOnAppDirectory` is not supported on this implementation
class MobileSelectableFolderFileSaver implements FileSaver {
  final DartIOFileSaver _dartIOFileSaver;

  MobileSelectableFolderFileSaver({DartIOFileSaver? dartIOFileSaver})
      : _dartIOFileSaver = dartIOFileSaver ?? DartIOFileSaver();

  @override
  Future<void> save(IOFile file, {bool saveOnAppDirectory = false}) async {
    await requestPermissions();
    await verifyPermissions();

    if (saveOnAppDirectory) {
      await _dartIOFileSaver.save(file, saveOnAppDirectory: saveOnAppDirectory);
      return;
    }

    await file_saver.FileSaver.instance.saveAs(
      name: file.name,
      bytes: await file.readAsBytes(),
      mimeType: file.contentType,
    );

    return;
  }
  
  @override
  Stream<SaveStatus> saveStream(IOFile file, Completer<bool> finalize) {
    // file_saver doesn't seem to support support saving streams
    throw UnimplementedError();
  }
}

/// Saves a file using the `dart:io` library.
/// It will save on `getDefaultMobileDownloadDir()`
class DartIOFileSaver implements FileSaver {
  @override
  Future<void> save(IOFile file, {bool saveOnAppDirectory = false}) async {
    await requestPermissions();
    await verifyPermissions();

<<<<<<< HEAD
    String fileName = file.name;

    /// handles files without extension
    if (p.extension(file.name).isEmpty) {
      final fileExtension = mime.extensionFromMime(file.contentType);

      fileName += '.$fileExtension';
    }

    if (saveOnAppDirectory) {
      await _saveOnAppDir(file, fileName);
      return;
    }

    await _saveOnDownloadsDir(file, fileName);
  }

  Future<void> _saveOnDownloadsDir(IOFile file, String fileName) async {
=======
>>>>>>> 599780af
    /// platform_specific_path/Downloads/
    final defaultDownloadDir = await getDefaultMobileDownloadDir();

    final newFile = await nonexistentFile(defaultDownloadDir, file);

    await newFile.writeAsBytes(await file.readAsBytes());
  }
<<<<<<< HEAD

  Future<void> _saveOnAppDir(IOFile file, String fileName) async {
    final appDir = await getDefaultAppDir();

    final newFile = File(appDir + fileName);

    await newFile.writeAsBytes(await file.readAsBytes());
=======
  
  @override
  Stream<SaveStatus> saveStream(IOFile file, Completer<bool> finalize) async* {
    var bytesSaved = 0;
    final totalBytes = await file.length;
    yield SaveStatus(
      bytesSaved: bytesSaved,
      totalBytes: totalBytes,
    );
    
    try {
      await requestPermissions();
      await verifyPermissions();

      /// platform_specific_path/Downloads/
      final defaultDownloadDir = await getDefaultMobileDownloadDir();

      final newFile = await nonexistentFile(defaultDownloadDir, file);

      final sink = newFile.openWrite();

      // NOTE: This is an alternative to `addStream` with lower level control
      const flushThresholdBytes = 50 * 1024 * 1024; // 50 MiB
      var unflushedDataBytes = 0;
      await for (final chunk in file.openReadStream()) {
        if (await completerMaybe(finalize) == false) break;

        sink.add(chunk);
        unflushedDataBytes += chunk.length;
        if (unflushedDataBytes > flushThresholdBytes) {
          await sink.flush();
          unflushedDataBytes = 0;
        }

        bytesSaved += chunk.length;
        yield SaveStatus(
          bytesSaved: bytesSaved,
          totalBytes: totalBytes,
        );
      }
      await sink.flush();
      await sink.close();
      
      final finalizeResult = await finalize.future;
      if (!finalizeResult) {
        debugPrint('Cancelling saveStream...');
        await newFile.delete();
      }

      yield SaveStatus(
        bytesSaved: bytesSaved,
        totalBytes: totalBytes,
        saveResult: finalizeResult,
      );
    } catch (e) {
      yield SaveStatus(
        bytesSaved: bytesSaved,
        totalBytes: totalBytes,
        saveResult: false,
      );
    }
>>>>>>> 599780af
  }
}

/// Defines the API for saving `IOFile` on Storage
abstract class FileSaver {
  factory FileSaver() {
    if (Platform.isAndroid || Platform.isIOS) {
      return DartIOFileSaver();
    }
    throw UnsupportedPlatformException(
        'The ${Platform.operatingSystem} platform is not supported');
  }

<<<<<<< HEAD
  Future<void> save(IOFile file, {bool saveOnAppDirectory = false});
=======
  Future<void> save(IOFile file);

  Stream<SaveStatus> saveStream(IOFile file, Completer<bool> finalize);
>>>>>>> 599780af
}<|MERGE_RESOLUTION|>--- conflicted
+++ resolved
@@ -76,7 +76,8 @@
   }
 
   @override
-  Stream<SaveStatus> saveFileStream(IOFile file, Completer<bool> finalize) async* {
+  Stream<SaveStatus> saveFileStream(
+      IOFile file, Completer<bool> finalize) async* {
     try {
       yield* _fileSaver.saveStream(file, finalize);
     } catch (e) {
@@ -116,7 +117,7 @@
 
     return;
   }
-  
+
   @override
   Stream<SaveStatus> saveStream(IOFile file, Completer<bool> finalize) {
     // file_saver doesn't seem to support support saving streams
@@ -132,7 +133,6 @@
     await requestPermissions();
     await verifyPermissions();
 
-<<<<<<< HEAD
     String fileName = file.name;
 
     /// handles files without extension
@@ -151,8 +151,6 @@
   }
 
   Future<void> _saveOnDownloadsDir(IOFile file, String fileName) async {
-=======
->>>>>>> 599780af
     /// platform_specific_path/Downloads/
     final defaultDownloadDir = await getDefaultMobileDownloadDir();
 
@@ -160,7 +158,6 @@
 
     await newFile.writeAsBytes(await file.readAsBytes());
   }
-<<<<<<< HEAD
 
   Future<void> _saveOnAppDir(IOFile file, String fileName) async {
     final appDir = await getDefaultAppDir();
@@ -168,8 +165,8 @@
     final newFile = File(appDir + fileName);
 
     await newFile.writeAsBytes(await file.readAsBytes());
-=======
-  
+  }
+
   @override
   Stream<SaveStatus> saveStream(IOFile file, Completer<bool> finalize) async* {
     var bytesSaved = 0;
@@ -178,7 +175,7 @@
       bytesSaved: bytesSaved,
       totalBytes: totalBytes,
     );
-    
+
     try {
       await requestPermissions();
       await verifyPermissions();
@@ -211,7 +208,7 @@
       }
       await sink.flush();
       await sink.close();
-      
+
       final finalizeResult = await finalize.future;
       if (!finalizeResult) {
         debugPrint('Cancelling saveStream...');
@@ -230,7 +227,6 @@
         saveResult: false,
       );
     }
->>>>>>> 599780af
   }
 }
 
@@ -244,11 +240,7 @@
         'The ${Platform.operatingSystem} platform is not supported');
   }
 
-<<<<<<< HEAD
   Future<void> save(IOFile file, {bool saveOnAppDirectory = false});
-=======
-  Future<void> save(IOFile file);
 
   Stream<SaveStatus> saveStream(IOFile file, Completer<bool> finalize);
->>>>>>> 599780af
 }